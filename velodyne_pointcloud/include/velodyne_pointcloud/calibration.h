--- conflicted
+++ resolved
@@ -57,13 +57,9 @@
 
   public:
 
-<<<<<<< HEAD
     float distance_resolution_m;
-    std::map<int, LaserCorrection> laser_corrections;
-=======
     std::map<int,LaserCorrection> laser_corrections_map;
     std::vector<LaserCorrection> laser_corrections;
->>>>>>> 18161252
     int num_lasers;
     bool initialized;
     bool ros_info;
