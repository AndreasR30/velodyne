--- conflicted
+++ resolved
@@ -134,16 +134,10 @@
       data_->unpack(scanMsg->packets[i], *container_ptr_);
     }
 
-<<<<<<< HEAD
-    output_.publish(container_ptr_->finishCloud());
-=======
     // publish the accumulated cloud message
-    ROS_DEBUG_STREAM("Publishing " << outMsg.pc->height * outMsg.pc->width
-                     << " Velodyne points, time: " << outMsg.pc->header.stamp);
-    output_.publish(outMsg.pc);
     diag_topic_->tick(scanMsg->header.stamp);
     diagnostics_.update();
->>>>>>> fb53a02d
+    output_.publish(container_ptr_->finishCloud());
   }
 
 } // namespace velodyne_pointcloud